[workspace]
members = [".", "metadata"]

[package]
name = "cargo-contract"
version = "0.10.0"
authors = ["Parity Technologies <admin@parity.io>"]
build = "build.rs"
edition = "2018"

license = "GPL-3.0"
readme = "README.md"
repository = "https://github.com/paritytech/cargo-contract"
documentation = "https://substrate.dev/substrate-contracts-workshop/#/"
homepage = "https://www.parity.io/"
description = "Setup and deployment tool for developing Wasm based smart contracts via ink!"
keywords = ["wasm", "parity", "webassembly", "blockchain", "edsl"]
categories = ["command-line-utilities", "development-tools::build-utils", "development-tools::cargo-plugins"]
include = ["Cargo.toml", "src/**/*.rs", "README.md", "LICENSE", "build.rs", "templates"]

[dependencies]
env_logger = "0.8.3"
anyhow = "1.0.38"
structopt = "0.3.21"
log = "0.4.14"
heck = "0.3.2"
zip = { version = "0.5.11", default-features = false }
pwasm-utils = "0.17.0"
parity-wasm = "0.42.2"
cargo_metadata = "0.13.1"
codec = { package = "parity-scale-codec", version = "2.0.1", features = ["derive"] }
which = "4.0.2"
colored = "2.0.0"
toml = "0.5.8"
rustc_version = "0.3.3"
blake2 = "0.9.1"
contract-metadata = { version = "0.2.0", path = "./metadata" }
semver = { version = "0.11.0", features = ["serde"] }
serde = { version = "1.0.124", default-features = false, features = ["derive"] }
serde_json = "1.0.64"
tempfile = "3.2.0"
url = { version = "2.2.1", features = ["serde"] }
binaryen = { version = "0.12.0", optional = true }
impl-serde = "0.3.1"

# dependencies for optional extrinsics feature
async-std = { version = "1.9.0", optional = true }
ink_metadata = { git = "https://github.com/paritytech/ink", branch = "aj-scale-info", package = "ink_metadata", optional = true }
scale-info = { git = "https://github.com/paritytech/scale-info", default-features = false, features = ["derive"], optional = true }
sp-core = { version = "2.0.1", optional = true }
<<<<<<< HEAD
subxt = { version = "0.13.0", package = "substrate-subxt", optional = true }
futures = { version = "0.3.11", optional = true }
hex = { version = "0.4.2", optional = true }
jsonrpsee = { version = "0.1.0", optional = true }
sp-rpc = { version = "2.0.0", optional = true }
nom = { version = "6.0.0", optional = true }
indexmap = { version = "1.6.0", optional = true }
thiserror = { version = "1.0.21", optional = true }
escape8259 = { version = "0.5.0", optional = true }
itertools = { version = "0.9.0", optional = true }
bat = { version = "0.16.0", optional = true }
=======
subxt = { version = "0.14.0", package = "substrate-subxt", optional = true }
futures = { version = "0.3.13", optional = true }
hex = { version = "0.4.3", optional = true }

# Should be removed once bitvecto-rs/bitvec#105 is resolved
funty = "=1.1.0"
>>>>>>> 4111385f

[build-dependencies]
anyhow = "1.0.38"
zip = { version = "0.5.11", default-features = false }
walkdir = "2.3.1"

[dev-dependencies]
<<<<<<< HEAD
assert_cmd = "1.0.1"
assert_matches = "1.4.0"
pretty_assertions = "0.6.1"
=======
assert_matches = "1.5.0"
pretty_assertions = "0.7.1"
>>>>>>> 4111385f
wabt = "0.10.0"
ink_primitives = { git = "https://github.com/paritytech/ink", branch = "aj-scale-info", package = "ink_primitives" }
ink_env = { git = "https://github.com/paritytech/ink", branch = "aj-scale-info", package = "ink_env" }
ink_storage = { git = "https://github.com/paritytech/ink", branch = "aj-scale-info", package = "ink_storage" }
ink_lang = { git = "https://github.com/paritytech/ink", branch = "aj-scale-info", package = "ink_lang" }
regex = "1.4.1"
predicates = "1.0.5"

[features]
<<<<<<< HEAD
default = ["std"]
std = []
=======
default = []
binaryen-as-dependency = ["binaryen"]
>>>>>>> 4111385f

# Enable this for (experimental) commands to deploy, instantiate and call contracts.
#
# Disabled by default
extrinsics = [
    "ink_metadata",
    "scale-info",
    "sp-core",
    "subxt",
    "async-std",
    "futures",
    "jsonrpsee",
    "sp-rpc",
    "hex",
    "nom",
    "indexmap",
    "thiserror",
    "escape8259",
    "itertools",
    "bat",
]

# Enable this to execute long running tests, which usually are only run on the CI server
#
# Disabled by default
test-ci-only = []

# Enable this to execute tests which depend on a locally running contracts enabed chain
# e.g.https://github.com/paritytech/canvas-node
integration-tests = []<|MERGE_RESOLUTION|>--- conflicted
+++ resolved
@@ -48,10 +48,9 @@
 ink_metadata = { git = "https://github.com/paritytech/ink", branch = "aj-scale-info", package = "ink_metadata", optional = true }
 scale-info = { git = "https://github.com/paritytech/scale-info", default-features = false, features = ["derive"], optional = true }
 sp-core = { version = "2.0.1", optional = true }
-<<<<<<< HEAD
-subxt = { version = "0.13.0", package = "substrate-subxt", optional = true }
-futures = { version = "0.3.11", optional = true }
-hex = { version = "0.4.2", optional = true }
+subxt = { version = "0.14.0", package = "substrate-subxt", optional = true }
+futures = { version = "0.3.13", optional = true }
+hex = { version = "0.4.3", optional = true }
 jsonrpsee = { version = "0.1.0", optional = true }
 sp-rpc = { version = "2.0.0", optional = true }
 nom = { version = "6.0.0", optional = true }
@@ -60,14 +59,9 @@
 escape8259 = { version = "0.5.0", optional = true }
 itertools = { version = "0.9.0", optional = true }
 bat = { version = "0.16.0", optional = true }
-=======
-subxt = { version = "0.14.0", package = "substrate-subxt", optional = true }
-futures = { version = "0.3.13", optional = true }
-hex = { version = "0.4.3", optional = true }
 
 # Should be removed once bitvecto-rs/bitvec#105 is resolved
 funty = "=1.1.0"
->>>>>>> 4111385f
 
 [build-dependencies]
 anyhow = "1.0.38"
@@ -75,14 +69,9 @@
 walkdir = "2.3.1"
 
 [dev-dependencies]
-<<<<<<< HEAD
 assert_cmd = "1.0.1"
-assert_matches = "1.4.0"
-pretty_assertions = "0.6.1"
-=======
 assert_matches = "1.5.0"
 pretty_assertions = "0.7.1"
->>>>>>> 4111385f
 wabt = "0.10.0"
 ink_primitives = { git = "https://github.com/paritytech/ink", branch = "aj-scale-info", package = "ink_primitives" }
 ink_env = { git = "https://github.com/paritytech/ink", branch = "aj-scale-info", package = "ink_env" }
@@ -92,13 +81,9 @@
 predicates = "1.0.5"
 
 [features]
-<<<<<<< HEAD
 default = ["std"]
 std = []
-=======
-default = []
 binaryen-as-dependency = ["binaryen"]
->>>>>>> 4111385f
 
 # Enable this for (experimental) commands to deploy, instantiate and call contracts.
 #
