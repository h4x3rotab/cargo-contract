// Copyright 2018-2021 Parity Technologies (UK) Ltd.
// This file is part of cargo-contract.
//
// cargo-contract is free software: you can redistribute it and/or modify
// it under the terms of the GNU General Public License as published by
// the Free Software Foundation, either version 3 of the License, or
// (at your option) any later version.
//
// cargo-contract is distributed in the hope that it will be useful,
// but WITHOUT ANY WARRANTY; without even the implied warranty of
// MERCHANTABILITY or FITNESS FOR A PARTICULAR PURPOSE.  See the
// GNU General Public License for more details.
//
// You should have received a copy of the GNU General Public License
// along with cargo-contract.  If not, see <http://www.gnu.org/licenses/>.

use crate::Verbosity;
use anyhow::{Context, Result};
use rustc_version::Channel;
use std::path::PathBuf;
use std::{ffi::OsStr, path::Path, process::Command};

/// Check whether the current rust channel is valid: `nightly` is recommended.
pub fn assert_channel() -> Result<()> {
    let meta = rustc_version::version_meta()?;
    match meta.channel {
        Channel::Dev | Channel::Nightly => Ok(()),
        Channel::Stable | Channel::Beta => {
            anyhow::bail!(
                "cargo-contract cannot build using the {:?} channel. \
                Switch to nightly. \
                See https://github.com/paritytech/cargo-contract#build-requires-the-nightly-toolchain",
                format!("{:?}", meta.channel).to_lowercase(),
            );
        }
    }
}

/// Run cargo with the supplied args
///
/// If successful, returns the stdout bytes
pub(crate) fn invoke_cargo<I, S, P>(
    command: &str,
    args: I,
    working_dir: Option<P>,
    verbosity: Verbosity,
) -> Result<Vec<u8>>
where
    I: IntoIterator<Item = S> + std::fmt::Debug,
    S: AsRef<OsStr>,
    P: AsRef<Path>,
{
    let cargo = std::env::var("CARGO").unwrap_or_else(|_| "cargo".to_string());
    let mut cmd = Command::new(cargo);
    if let Some(path) = working_dir {
        log::debug!("Setting cargo working dir to '{}'", path.as_ref().display());
        cmd.current_dir(path);
    }

    cmd.arg(command);
    cmd.args(args);
    match verbosity {
        Verbosity::Quiet => cmd.arg("--quiet"),
        Verbosity::Verbose => cmd.arg("--verbose"),
        Verbosity::NotSpecified => &mut cmd,
    };

    log::info!("invoking cargo: {:?}", cmd);

    let child = cmd
        // capture the stdout to return from this function as bytes
        .stdout(std::process::Stdio::piped())
        .spawn()
        .context(format!("Error executing `{:?}`", cmd))?;
    let output = child.wait_with_output()?;

    if output.status.success() {
        Ok(output.stdout)
    } else {
        anyhow::bail!(
            "`{:?}` failed with exit code: {:?}",
            cmd,
            output.status.code()
        );
    }
}

<<<<<<< HEAD
/// Decode hex string with or without 0x prefix
pub fn decode_hex(input: &str) -> Result<Vec<u8>, hex::FromHexError> {
    if input.starts_with("0x") {
        hex::decode(input.trim_start_matches("0x"))
    } else {
        hex::decode(input)
    }
=======
/// Returns the base name of the path.
pub(crate) fn base_name(path: &PathBuf) -> &str {
    path.file_name()
        .expect("file name must exist")
        .to_str()
        .expect("must be valid utf-8")
>>>>>>> 5d3eb9c4
}

#[cfg(test)]
pub mod tests {
    use std::path::Path;

    pub fn with_tmp_dir<F>(f: F)
    where
        F: FnOnce(&Path) -> anyhow::Result<()>,
    {
        let tmp_dir = tempfile::Builder::new()
            .prefix("cargo-contract.test.")
            .tempdir()
            .expect("temporary directory creation failed");

        // catch test panics in order to clean up temp dir which will be very large
        f(tmp_dir.path()).expect("Error executing test with tmp dir")
    }
}<|MERGE_RESOLUTION|>--- conflicted
+++ resolved
@@ -85,7 +85,14 @@
     }
 }
 
-<<<<<<< HEAD
+/// Returns the base name of the path.
+pub(crate) fn base_name(path: &PathBuf) -> &str {
+    path.file_name()
+        .expect("file name must exist")
+        .to_str()
+        .expect("must be valid utf-8")
+}
+
 /// Decode hex string with or without 0x prefix
 pub fn decode_hex(input: &str) -> Result<Vec<u8>, hex::FromHexError> {
     if input.starts_with("0x") {
@@ -93,14 +100,6 @@
     } else {
         hex::decode(input)
     }
-=======
-/// Returns the base name of the path.
-pub(crate) fn base_name(path: &PathBuf) -> &str {
-    path.file_name()
-        .expect("file name must exist")
-        .to_str()
-        .expect("must be valid utf-8")
->>>>>>> 5d3eb9c4
 }
 
 #[cfg(test)]
